import React, { useState } from 'react'
import { View, StyleSheet, ScrollView, Alert, Platform, Dimensions, Pressable, Modal } from 'react-native'
import { 
  Text, 
  TextInput, 
  Button, 
  Card, 
  Divider, 
  Chip,
  SegmentedButtons,
  Switch,
  List,
  IconButton,
  Surface,
  Checkbox
} from 'react-native-paper'
import { SafeAreaView } from 'react-native-safe-area-context'
import * as ImagePicker from 'expo-image-picker'
import * as Location from 'expo-location'
import Icon from 'react-native-vector-icons/MaterialCommunityIcons'
import { useAuth } from '../context/AuthContext'
import { DatabaseService } from '../lib/database'
import { LinearGradient } from 'expo-linear-gradient'

const { width: screenWidth, height: screenHeight } = Dimensions.get('window')

const BUSINESS_CATEGORIES = [
  { label: 'Restaurant', value: 'restaurants', icon: 'silverware-fork-knife' },
  { label: 'Hotel', value: 'hotels', icon: 'bed' },
  { label: 'Shopping', value: 'shopping', icon: 'shopping' },
  { label: 'Education', value: 'education', icon: 'school' },
  { label: 'Entertainment', value: 'entertainment', icon: 'movie' },
  { label: 'Transport', value: 'transport', icon: 'bus' },
  { label: 'Government', value: 'government', icon: 'office-building' },
]

const ACCESSIBILITY_FEATURES = [
  { id: 'wheelchair_accessible', label: 'Wheelchair Accessible', icon: 'wheelchair-accessibility' },
  { id: 'accessible_restrooms', label: 'Accessible Restrooms', icon: 'toilet' },
  { id: 'elevator_access', label: 'Elevator Access', icon: 'elevator' },
  { id: 'braille_signs', label: 'Braille Signs', icon: 'braille' },
  { id: 'hearing_loop', label: 'Hearing Loop', icon: 'ear-hearing' },
  { id: 'accessible_parking', label: 'Accessible Parking', icon: 'car' },
  { id: 'wide_aisles', label: 'Wide Aisles', icon: 'resize' },
  { id: 'ramp_access', label: 'Ramp Access', icon: 'stairs-up' },
  { id: 'audio_guides', label: 'Audio Guides', icon: 'headphones' },
  { id: 'large_print', label: 'Large Print Menus', icon: 'format-size' },
]

export default function AddMyBusinessScreen({ navigation }) {
  const { user } = useAuth()
  const [loading, setLoading] = useState(false)
  const [loadingLocation, setLoadingLocation] = useState(false)
  const [activeSection, setActiveSection] = useState('basic')
  const [categoryMenuVisible, setCategoryMenuVisible] = useState(false)
  
  const [formData, setFormData] = useState({
    name: '',
    category: '',
    description: '',
    address: '',
    latitude: null,
    longitude: null,
    phone: '',
    website: '',
    email: '',
    opening_hours: {
      monday: { open: '09:00', close: '18:00', closed: false },
      tuesday: { open: '09:00', close: '18:00', closed: false },
      wednesday: { open: '09:00', close: '18:00', closed: false },
      thursday: { open: '09:00', close: '18:00', closed: false },
      friday: { open: '09:00', close: '18:00', closed: false },
      saturday: { open: '09:00', close: '18:00', closed: false },
      sunday: { open: '09:00', close: '18:00', closed: true },
    },
    accessibility_features: [],
    photos: [],
  })

  const [errors, setErrors] = useState({})

  const validateForm = () => {
    const newErrors = {}
    
    if (!formData.name.trim()) newErrors.name = 'Business name is required'
    if (!formData.category) newErrors.category = 'Business category is required'
    if (!formData.description.trim()) newErrors.description = 'Description is required'
    if (!formData.address.trim()) newErrors.address = 'Address is required'
    if (!formData.phone.trim()) newErrors.phone = 'Phone number is required'
    
    setErrors(newErrors)
    return Object.keys(newErrors).length === 0
  }

  const getCurrentLocation = async () => {
    try {
      setLoadingLocation(true)
      
      const { status } = await Location.requestForegroundPermissionsAsync()
      if (status !== 'granted') {
        Alert.alert('Permission Denied', 'Location permission is required to get your business location.')
        return
      }

      const location = await Location.getCurrentPositionAsync({})
      
      const [addressResult] = await Location.reverseGeocodeAsync({
        latitude: location.coords.latitude,
        longitude: location.coords.longitude,
      })

      if (addressResult) {
        const addressStr = `${addressResult.street || ''} ${addressResult.city || ''} ${addressResult.region || ''}`.trim()
        setFormData(prev => ({
          ...prev,
          latitude: location.coords.latitude,
          longitude: location.coords.longitude,
          address: addressStr || formData.address,
        }))
      }
    } catch (error) {
      console.error('Error getting location:', error)
      Alert.alert('Error', 'Failed to get location. Please enter address manually.')
    } finally {
      setLoadingLocation(false)
    }
  }

  const pickImage = async () => {
    try {
      const { status } = await ImagePicker.requestMediaLibraryPermissionsAsync()
      
      if (status !== 'granted') {
        Alert.alert('Permission Denied', 'Camera roll permission is required to add photos.')
        return
      }

      const result = await ImagePicker.launchImageLibraryAsync({
        mediaTypes: ImagePicker.MediaTypeOptions.Images,
        allowsEditing: true,
        aspect: [16, 9],
        quality: 0.8,
        allowsMultipleSelection: false,
      })

      if (!result.canceled && result.assets[0]) {
        setFormData(prev => ({
          ...prev,
          photos: [...prev.photos, result.assets[0].uri]
        }))
      }
    } catch (error) {
      console.error('Error picking image:', error)
      Alert.alert('Error', 'Failed to pick image. Please try again.')
    }
  }

  const removePhoto = (index) => {
    setFormData(prev => ({
      ...prev,
      photos: prev.photos.filter((_, i) => i !== index)
    }))
  }

  const toggleAccessibilityFeature = (featureId) => {
    setFormData(prev => ({
      ...prev,
      accessibility_features: prev.accessibility_features.includes(featureId)
        ? prev.accessibility_features.filter(id => id !== featureId)
        : [...prev.accessibility_features, featureId]
    }))
  }

  const updateOpeningHours = (day, field, value) => {
    setFormData(prev => ({
      ...prev,
      opening_hours: {
        ...prev.opening_hours,
        [day]: {
          ...prev.opening_hours[day],
          [field]: value
        }
      }
    }))
  }

  const handleSubmit = async () => {
    if (!validateForm()) {
      Alert.alert('Validation Error', 'Please fill in all required fields.')
      return
    }

    try {
      setLoading(true)

<<<<<<< HEAD
=======
      // Check if photos need to be uploaded
      const hasPhotosToUpload = formData.photos.some(uri => uri.startsWith('file://'))
      
      if (hasPhotosToUpload) {
        console.log('[AddMyBusinessScreen] Uploading photos to cloud storage...')
      }

      // Prepare business data
>>>>>>> a8a8a621
      const businessData = {
        name: formData.name.trim(),
        category: formData.category,
        description: formData.description.trim(),
        address: formData.address.trim(),
        latitude: formData.latitude,
        longitude: formData.longitude,
        phone: formData.phone.trim(),
        website: formData.website.trim() || null,
        email: formData.email.trim() || null,
        opening_hours: formData.opening_hours,
        accessibility_features: formData.accessibility_features,
<<<<<<< HEAD
        photos: formData.photos
=======
        photos: formData.photos // Photos will be uploaded to Supabase Storage automatically
>>>>>>> a8a8a621
      }

      await DatabaseService.createBusinessSubmission(user.id, businessData)

      Alert.alert(
        'Success!',
        hasPhotosToUpload
          ? 'Your business and photos have been submitted for review. We\'ll notify you once it\'s approved and listed.'
          : 'Your business has been submitted for review. We\'ll notify you once it\'s approved and listed.',
        [
          {
            text: 'OK',
            onPress: () => navigation.goBack()
          }
        ]
      )

    } catch (error) {
      console.error('Error submitting business:', error)
      Alert.alert(
        'Error', 
        error.message?.includes('upload') 
          ? 'Failed to upload photos. Please check your internet connection and try again.'
          : 'Failed to submit business. Please try again.'
      )
    } finally {
      setLoading(false)
    }
  }

  const SectionHeader = ({ title, section, icon }) => (
    <View style={styles.sectionHeader}>
      <View style={styles.sectionTitleContainer}>
        <IconButton icon={icon} size={20} iconColor="#2E7D32" />
        <Text variant="titleMedium" style={styles.sectionTitle}>
          {title}
        </Text>
      </View>
      <IconButton
        icon={activeSection === section ? 'chevron-up' : 'chevron-down'}
        size={20}
        onPress={() => setActiveSection(activeSection === section ? '' : section)}
      />
    </View>
  )

  return (
    <SafeAreaView style={styles.container}>
      <ScrollView 
        style={styles.scrollContainer}
        showsVerticalScrollIndicator={false}
        contentContainerStyle={styles.scrollContent}
      >
        {/* Progress Indicator */}
        <Surface style={styles.progressCard} elevation={2}>
          <View style={styles.progressContainer}>
            <View style={styles.progressStep}>
              <View style={[styles.progressDot, activeSection === 'basic' && styles.progressActive]} />
              <Text style={[styles.progressText, activeSection === 'basic' && styles.progressTextActive]}>
                Basic Info
              </Text>
            </View>
            <View style={[styles.progressLine, activeSection !== 'basic' && styles.progressLineActive]} />
            <View style={styles.progressStep}>
              <View style={[styles.progressDot, activeSection === 'location' && styles.progressActive]} />
              <Text style={[styles.progressText, activeSection === 'location' && styles.progressTextActive]}>
                Location
              </Text>
            </View>
            <View style={[styles.progressLine, (activeSection === 'accessibility' || activeSection === 'photos') && styles.progressLineActive]} />
            <View style={styles.progressStep}>
              <View style={[styles.progressDot, (activeSection === 'accessibility' || activeSection === 'photos') && styles.progressActive]} />
              <Text style={[styles.progressText, (activeSection === 'accessibility' || activeSection === 'photos') && styles.progressTextActive]}>
                Features
              </Text>
            </View>
          </View>
        </Surface>

        {/* Basic Information Section */}
        <Surface style={styles.section} elevation={3}>
          <SectionHeader 
            title="Basic Information" 
            section="basic" 
            icon="store"
          />
          
          {activeSection === 'basic' && (
            <View style={styles.sectionContent}>
              <View style={styles.inputContainer}>
                <Text variant="labelLarge" style={styles.label}>
                  Business Name *
                </Text>
                <TextInput
                  mode="outlined"
                  value={formData.name}
                  onChangeText={(text) => setFormData(prev => ({ ...prev, name: text }))}
                  placeholder="Enter your business name"
                  error={!!errors.name}
                  style={styles.input}
                  left={<TextInput.Icon icon="store" />}
                  outlineColor="#E0E0E0"
                  activeOutlineColor="#4CAF50"
                />
                {errors.name && <Text style={styles.errorText}>{errors.name}</Text>}
              </View>

              <View style={styles.inputContainer}>
                <Text variant="labelLarge" style={styles.label}>
                  Business Category *
                </Text>
                <Pressable onPress={() => setCategoryMenuVisible(true)}>
                  <TextInput
                    mode="outlined"
                    value={formData.category ? BUSINESS_CATEGORIES.find(cat => cat.value === formData.category)?.label : ''}
                    placeholder="Select business category"
                    editable={false}
                    pointerEvents="none"
                    right={<TextInput.Icon icon="chevron-down" />}
                    left={<TextInput.Icon icon="store-outline" />}
                    style={styles.input}
                    error={!!errors.category}
                    outlineColor="#E0E0E0"
                    activeOutlineColor="#4CAF50"
                  />
                </Pressable>
                {errors.category && <Text style={styles.errorText}>{errors.category}</Text>}
              </View>

              <View style={styles.inputContainer}>
                <Text variant="labelLarge" style={styles.label}>
                  Description *
                </Text>
                <TextInput
                  mode="outlined"
                  value={formData.description}
                  onChangeText={(text) => setFormData(prev => ({ ...prev, description: text }))}
                  placeholder="Describe your business and accessibility features..."
                  multiline
                  numberOfLines={4}
                  error={!!errors.description}
                  style={[styles.input, styles.textArea]}
                  left={<TextInput.Icon icon="text" />}
                  outlineColor="#E0E0E0"
                  activeOutlineColor="#4CAF50"
                />
                {errors.description && <Text style={styles.errorText}>{errors.description}</Text>}
              </View>
            </View>
          )}
        </Surface>

        {/* Location Information Section */}
        <Surface style={styles.section} elevation={3}>
          <SectionHeader 
            title="Location Information" 
            section="location" 
            icon="map-marker"
          />
          
          {activeSection === 'location' && (
            <View style={styles.sectionContent}>
              <View style={styles.inputContainer}>
                <Text variant="labelLarge" style={styles.label}>
                  Address *
                </Text>
                <View style={styles.addressContainer}>
                  <TextInput
                    mode="outlined"
                    value={formData.address}
                    onChangeText={(text) => setFormData(prev => ({ ...prev, address: text }))}
                    placeholder="Enter your business address"
                    error={!!errors.address}
                    style={[styles.input, styles.addressInput]}
                    left={<TextInput.Icon icon="map-marker" />}
                    outlineColor="#E0E0E0"
                    activeOutlineColor="#4CAF50"
                  />
                  <Button
                    mode="contained-tonal"
                    icon="crosshairs-gps"
                    loading={loadingLocation}
                    onPress={getCurrentLocation}
                    style={styles.locationButton}
                    compact
                  >
                    Current
                  </Button>
                </View>
                {errors.address && <Text style={styles.errorText}>{errors.address}</Text>}
              </View>
            </View>
          )}
        </Surface>

        {/* Contact Information Section */}
        <Surface style={styles.section} elevation={3}>
          <SectionHeader 
            title="Contact Information" 
            section="contact" 
            icon="phone"
          />
          
          {activeSection === 'contact' && (
            <View style={styles.sectionContent}>
              <View style={styles.inputContainer}>
                <Text variant="labelLarge" style={styles.label}>
                  Phone Number *
                </Text>
                <TextInput
                  mode="outlined"
                  value={formData.phone}
                  onChangeText={(text) => setFormData(prev => ({ ...prev, phone: text }))}
                  placeholder="+94 71 234 5678"
                  keyboardType="phone-pad"
                  error={!!errors.phone}
                  style={styles.input}
                  left={<TextInput.Icon icon="phone" />}
                  outlineColor="#E0E0E0"
                  activeOutlineColor="#4CAF50"
                />
                {errors.phone && <Text style={styles.errorText}>{errors.phone}</Text>}
              </View>

              <View style={styles.inputContainer}>
                <Text variant="labelLarge" style={styles.label}>
                  Website
                </Text>
                <TextInput
                  mode="outlined"
                  value={formData.website}
                  onChangeText={(text) => setFormData(prev => ({ ...prev, website: text }))}
                  placeholder="https://yourwebsite.com"
                  keyboardType="url"
                  style={styles.input}
                  left={<TextInput.Icon icon="web" />}
                  outlineColor="#E0E0E0"
                  activeOutlineColor="#4CAF50"
                />
              </View>

              <View style={styles.inputContainer}>
                <Text variant="labelLarge" style={styles.label}>
                  Email
                </Text>
                <TextInput
                  mode="outlined"
                  value={formData.email}
                  onChangeText={(text) => setFormData(prev => ({ ...prev, email: text }))}
                  placeholder="business@example.com"
                  keyboardType="email-address"
                  style={styles.input}
                  left={<TextInput.Icon icon="email" />}
                  outlineColor="#E0E0E0"
                  activeOutlineColor="#4CAF50"
                />
              </View>
            </View>
          )}
        </Surface>

        {/* Opening Hours Section */}
        <Surface style={styles.section} elevation={3}>
          <SectionHeader 
            title="Opening Hours" 
            section="hours" 
            icon="clock-outline"
          />
          
          {activeSection === 'hours' && (
            <View style={styles.sectionContent}>
              {Object.entries(formData.opening_hours).map(([day, hours]) => (
                <View key={day} style={styles.dayContainer}>
                  <View style={styles.dayHeader}>
                    <Text variant="labelLarge" style={styles.dayLabel}>
                      {day.charAt(0).toUpperCase() + day.slice(1)}
                    </Text>
                    <View style={styles.closedContainer}>
                      <Text variant="bodySmall">Closed</Text>
                      <Switch
                        value={!hours.closed}
                        onValueChange={(value) => updateOpeningHours(day, 'closed', !value)}
                      />
                    </View>
                  </View>
                  
                  {!hours.closed && (
                    <View style={styles.timeContainer}>
                      <TextInput
                        mode="outlined"
                        label="Open"
                        value={hours.open}
                        onChangeText={(text) => updateOpeningHours(day, 'open', text)}
                        placeholder="09:00"
                        style={styles.timeInput}
                      />
                      <Text style={styles.timeSeparator}>to</Text>
                      <TextInput
                        mode="outlined"
                        label="Close"
                        value={hours.close}
                        onChangeText={(text) => updateOpeningHours(day, 'close', text)}
                        placeholder="18:00"
                        style={styles.timeInput}
                      />
                    </View>
                  )}
                </View>
              ))}
            </View>
          )}
        </Surface>

        {/* Accessibility Features Section */}
        <Surface style={styles.section} elevation={3}>
          <SectionHeader 
            title="Accessibility Features" 
            section="accessibility" 
            icon="accessibility"
          />
          
          {activeSection === 'accessibility' && (
            <View style={styles.sectionContent}>
              <Text variant="bodyMedium" style={styles.featureDescription}>
                Select all accessibility features available at your location
              </Text>
              <View style={styles.accessibilityList}>
                {ACCESSIBILITY_FEATURES.map((feature) => (
                  <List.Item
                    key={feature.id}
                    title={feature.label}
                    left={() => <List.Icon icon={feature.icon} color="#4CAF50" />}
                    right={() => (
                      <Checkbox
                        status={formData.accessibility_features.includes(feature.id) ? 'checked' : 'unchecked'}
                        onPress={() => toggleAccessibilityFeature(feature.id)}
                      />
                    )}
                    onPress={() => toggleAccessibilityFeature(feature.id)}
                    style={styles.accessibilityItem}
                  />
                ))}
              </View>
            </View>
          )}
        </Surface>

        {/* Photos Section */}
        <Surface style={styles.section} elevation={3}>
          <SectionHeader 
            title="Photos" 
            section="photos" 
            icon="camera"
          />
          
          {activeSection === 'photos' && (
            <View style={styles.sectionContent}>
              <Button
                mode="contained-tonal"
                icon="camera-plus"
                onPress={pickImage}
                style={styles.photoButton}
              >
                Add Business Photos
              </Button>

              {formData.photos.length > 0 && (
                <View style={styles.photosContainer}>
                  <Text variant="bodyMedium" style={styles.photosLabel}>
                    Added Photos ({formData.photos.length})
                  </Text>
                  {formData.photos.map((photo, index) => (
                    <View key={index} style={styles.photoItem}>
                      <View style={styles.photoInfo}>
                        <IconButton icon="image" size={20} />
                        <Text variant="bodySmall" numberOfLines={1} style={styles.photoText}>
                          Photo {index + 1}
                        </Text>
                      </View>
                      <IconButton
                        icon="delete"
                        size={20}
                        onPress={() => removePhoto(index)}
                      />
                    </View>
                  ))}
                </View>
              )}
            </View>
          )}
        </Surface>

        {/* Submit Section */}
        <Surface style={styles.submitSection} elevation={3}>
          <Button
            mode="contained"
            onPress={handleSubmit}
            loading={loading}
            style={styles.submitButton}
            disabled={loading}
            icon="check-circle"
          >
            Submit for Review
          </Button>
          
          <Button
            mode="outlined"
            onPress={() => navigation.goBack()}
            style={styles.cancelButton}
            disabled={loading}
          >
            Cancel
          </Button>
        </Surface>
      </ScrollView>

      {/* Category Selection Modal */}
      <Modal
        visible={categoryMenuVisible}
        transparent={true}
        animationType="fade"
        onRequestClose={() => setCategoryMenuVisible(false)}
      >
        <Pressable 
          style={styles.modalOverlay} 
          onPress={() => setCategoryMenuVisible(false)}
        >
          <View style={styles.modalContent}>
            <Text variant="titleMedium" style={styles.modalTitle}>
              Select Business Category
            </Text>
            <ScrollView style={styles.categoryList}>
              {BUSINESS_CATEGORIES.map((category) => (
                <Pressable
                  key={category.value}
                  style={[
                    styles.categoryOption,
                    formData.category === category.value && styles.selectedCategory
                  ]}
                  onPress={() => {
                    setFormData(prev => ({ ...prev, category: category.value }))
                    setCategoryMenuVisible(false)
                  }}
                >
                  <Icon name={category.icon} size={24} color="#4CAF50" />
                  <Text 
                    variant="bodyLarge" 
                    style={[
                      styles.categoryOptionText,
                      formData.category === category.value && styles.selectedCategoryText
                    ]}
                  >
                    {category.label}
                  </Text>
                  {formData.category === category.value && (
                    <Icon name="check" size={20} color="#4CAF50" />
                  )}
                </Pressable>
              ))}
            </ScrollView>
          </View>
        </Pressable>
      </Modal>
    </SafeAreaView>
  )
}

const styles = StyleSheet.create({
  container: {
    flex: 1,
    backgroundColor: '#F8F9FA',
  },
  header: {
    paddingBottom: 20,
  },
  headerContent: {
    flexDirection: 'row',
    alignItems: 'center',
    paddingHorizontal: 8,
    paddingTop: 10,
  },
  backButton: {
    margin: 0,
  },
  headerTitleContainer: {
    flex: 1,
    alignItems: 'center',
  },
  headerTitle: {
    color: 'white',
    fontWeight: 'bold',
  },
  headerSubtitle: {
    color: 'rgba(255,255,255,0.9)',
    marginTop: 2,
  },
  headerSpacer: {
    width: 48,
  },
  scrollContainer: {
    flex: 1,
  },
  scrollContent: {
    paddingBottom: 24,
  },
  progressCard: {
    margin: 16,
    marginBottom: 12,
    borderRadius: 16,
    overflow: 'hidden',
  },
  progressContainer: {
    flexDirection: 'row',
    alignItems: 'center',
    justifyContent: 'space-between',
    padding: 20,
    backgroundColor: '#E8F5E8',
  },
  progressStep: {
    alignItems: 'center',
    flex: 1,
  },
  progressDot: {
    width: 12,
    height: 12,
    borderRadius: 6,
    backgroundColor: '#E0E0E0',
    marginBottom: 8,
  },
  progressActive: {
    backgroundColor: '#4CAF50',
  },
  progressLine: {
    height: 2,
    backgroundColor: '#E0E0E0',
    flex: 1,
    marginHorizontal: 8,
  },
  progressLineActive: {
    backgroundColor: '#4CAF50',
  },
  progressText: {
    fontSize: 12,
    color: '#666',
    textAlign: 'center',
  },
  progressTextActive: {
    color: '#4CAF50',
    fontWeight: '600',
  },
  section: {
    margin: 16,
    marginVertical: 8,
    borderRadius: 16,
    overflow: 'hidden',
    
  },
  sectionHeader: {
    flexDirection: 'row',
    justifyContent: 'space-between',
    alignItems: 'center',
    paddingHorizontal: 20,
    paddingVertical: 16,
    backgroundColor: '#F8F9FA',
    borderBottomWidth: 1,
    borderBottomColor: '#E0E0E0',
  },
  sectionTitleContainer: {
    flexDirection: 'row',
    alignItems: 'center',
  },
  sectionTitle: {
    color: '#2E7D32',
    fontWeight: '600',
    marginLeft: 8,
  },
  sectionContent: {
    padding: 20,
    backgroundColor: '#E8F5E8',
  },
  inputContainer: {
    marginBottom: 20,
  },
  label: {
    color: '#2E7D32',
    marginBottom: 8,
    fontWeight: '600',
  },
  input: {
    backgroundColor: '#fff',
    fontSize: 16,
  },
  textArea: {
    minHeight: 100,
  },
  errorText: {
    color: '#D32F2F',
    marginTop: 4,
    fontSize: 12,
    marginLeft: 8,
  },
  modalOverlay: {
    flex: 1,
    backgroundColor: 'rgba(0, 0, 0, 0.5)',
    justifyContent: 'center',
    alignItems: 'center',
    padding: 20,
  },
  modalContent: {
    backgroundColor: '#fff',
    borderRadius: 16,
    padding: 20,
    width: '100%',
    maxWidth: 400,
    maxHeight: '70%',
    elevation: 10,
    shadowColor: '#000',
    shadowOffset: { width: 0, height: 4 },
    shadowOpacity: 0.2,
    shadowRadius: 8,
  },
  modalTitle: {
    color: '#2E7D32',
    fontWeight: '600',
    marginBottom: 16,
    textAlign: 'center',
  },
  categoryList: {
    maxHeight: 300,
  },
  categoryOption: {
    flexDirection: 'row',
    alignItems: 'center',
    paddingVertical: 12,
    paddingHorizontal: 16,
    borderRadius: 8,
    marginBottom: 4,
  },
  selectedCategory: {
    backgroundColor: '#E8F5E8',
  },
  categoryOptionText: {
    marginLeft: 12,
    flex: 1,
    color: '#37474F',
  },
  selectedCategoryText: {
    color: '#2E7D32',
    fontWeight: '600',
  },
  addressContainer: {
    flexDirection: 'row',
    gap: 8,
    alignItems: 'flex-start',
  },
  addressInput: {
    flex: 1,
  },
  locationButton: {
    alignSelf: 'flex-start',
    marginTop: 4,
  },
  dayContainer: {
    marginBottom: 12,
    padding: 16,
    backgroundColor: '#f8f9fa',
    borderRadius: 12,
    borderWidth: 1,
    borderColor: '#E0E0E0',
  },
  dayHeader: {
    flexDirection: 'row',
    justifyContent: 'space-between',
    alignItems: 'center',
    marginBottom: 8,
  },
  dayLabel: {
    color: '#2E7D32',
    fontWeight: 'bold',
  },
  closedContainer: {
    flexDirection: 'row',
    alignItems: 'center',
    gap: 8,
  },
  timeContainer: {
    flexDirection: 'row',
    alignItems: 'center',
    gap: 12,
  },
  timeInput: {
    flex: 1,
    backgroundColor: '#fff',
  },
  timeSeparator: {
    color: '#666',
    fontWeight: '500',
  },
  featureDescription: {
    color: '#666',
    marginBottom: 16,
    fontStyle: 'italic',
  },
  accessibilityList: {
    backgroundColor: '#fff',
    borderRadius: 12,
    overflow: 'hidden',
    borderWidth: 1,
    borderColor: '#E0E0E0',
  },
  accessibilityItem: {
    borderBottomWidth: 1,
    borderBottomColor: '#F0F0F0',
    paddingVertical: 8,
  },
  photoButton: {
    marginBottom: 16,
  },
  photosContainer: {
    marginBottom: 16,
  },
  photosLabel: {
    color: '#666',
    marginBottom: 8,
    fontWeight: '500',
  },
  photoItem: {
    flexDirection: 'row',
    justifyContent: 'space-between',
    alignItems: 'center',
    padding: 12,
    backgroundColor: '#f8f9fa',
    borderRadius: 8,
    marginBottom: 8,
    borderWidth: 1,
    borderColor: '#E0E0E0',
  },
  photoInfo: {
    flexDirection: 'row',
    alignItems: 'center',
    flex: 1,
  },
  photoText: {
    marginLeft: 8,
    color: '#37474F',
  },
  submitSection: {
    margin: 16,
    marginTop: 8,
    padding: 20,
    borderRadius: 16,
    overflow: 'hidden',
    backgroundColor: 'white',
  },
  submitButton: {
    marginBottom: 12,
    paddingVertical: 8,
    backgroundColor: '#4CAF50',
    borderRadius: 25,
  },
  cancelButton: {
    marginBottom: 16,
    borderColor: '#4CAF50',
    borderWidth: 2,
    borderRadius: 25,
  },
  noteContainer: {
    flexDirection: 'row',
    alignItems: 'flex-start',
    gap: 8,
    backgroundColor: '#E8F5E8',
    padding: 12,
    borderRadius: 8,
  },
  noteText: {
    color: '#2E7D32',
    fontSize: 12,
    lineHeight: 16,
    flex: 1,
  },
})<|MERGE_RESOLUTION|>--- conflicted
+++ resolved
@@ -193,8 +193,6 @@
     try {
       setLoading(true)
 
-<<<<<<< HEAD
-=======
       // Check if photos need to be uploaded
       const hasPhotosToUpload = formData.photos.some(uri => uri.startsWith('file://'))
       
@@ -203,7 +201,6 @@
       }
 
       // Prepare business data
->>>>>>> a8a8a621
       const businessData = {
         name: formData.name.trim(),
         category: formData.category,
@@ -216,11 +213,7 @@
         email: formData.email.trim() || null,
         opening_hours: formData.opening_hours,
         accessibility_features: formData.accessibility_features,
-<<<<<<< HEAD
-        photos: formData.photos
-=======
         photos: formData.photos // Photos will be uploaded to Supabase Storage automatically
->>>>>>> a8a8a621
       }
 
       await DatabaseService.createBusinessSubmission(user.id, businessData)
